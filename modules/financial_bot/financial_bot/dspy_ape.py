import argparse
import json
import os
from pathlib import Path

import dspy
from dotenv import load_dotenv
from train_dspy_optimizer import CoT

from dspy.datasets.gsm8k import GSM8K, gsm8k_metric

from sentence_transformers import SentenceTransformer, util


lm = dspy.LM("openai/gpt-4o-mini")
dspy.configure(lm=lm)

<<<<<<< HEAD



# Initialize embedding model once (to avoid redundant loading)
embedding_model = SentenceTransformer('all-MiniLM-L6-v2')

def our_metric(gold: str, pred: str, trace=None) -> float:
    """
    Calculates answer similarity using cosine similarity.

    Parameters:
    - gold (str): The expert-provided correct answer.
    - pred (str): The LLM-generated response.
    - trace (optional): Not used, but kept for compatibility.

    Returns:
    - float: Similarity score (0 to 1), where 1 means identical and 0 means completely different.
    """
    try:
        # Compute embeddings
        gold_embedding = embedding_model.encode(gold.answer, convert_to_tensor=True)
        pred_embedding = embedding_model.encode(pred.answer, convert_to_tensor=True)

        # Compute cosine similarity
        similarity_score = util.cos_sim(gold_embedding, pred_embedding).item()

        return float(similarity_score)  # Score between 0 and 1

    except Exception as e:
        print(f"Error in our_metric: {e}")
        return 0.0  # Default to 0 if error occurs


# Define or import evaluate function
def evaluate(program, devset):
    # Implement the evaluation logic here
    pass

class CoT(dspy.Module):
    def __init__(self):
        super().__init__()
        self.prog = dspy.ChainOfThought("question -> answer")

    def forward(self, question):
        return self.prog(question=question)
    
def optimize_prompt(program, trainset, devset):
    # Initialize optimizer
    teleprompter = MIPROv2(
        metric=our_metric,
        auto="light",  # Can choose between light, medium, and heavy optimization runs
    )

    # Optimize program
    print("Optimizing zero-shot program with MIPRO...")
    zeroshot_optimized_program = teleprompter.compile(
        program.deepcopy(),
        trainset=trainset,
        max_bootstrapped_demos=0, # ZERO FEW-SHOT EXAMPLES
        max_labeled_demos=0, # ZERO FEW-SHOT EXAMPLES
        requires_permission_to_run=False,
    )

    # # Evaluate optimized program
    # print("Evaluate optimized program...")
    # evaluate(zeroshot_optimized_program, devset=devset[:])
    
    return zeroshot_optimized_program

def train_dspy_optimizer(data_path):
    # Load data from JSON file
    with open(data_path, 'r') as f:
        json_data = json.load(f)

    # convert data to a list
    data = []

    
    # official_train.append(dict(question=question, gold_reasoning=gold_reasoning, answer=answer))
    for example in json_data:
        # question = example["about_me"].split("\n")[-1]  # Extracts the question
        question = example["about_me"] 
        gold_reasoning = example["context"]  # Context is treated as the reasoning
        answer = example["response"]  # The response is treated as the answer

        data.append(dict(question=question, gold_reasoning=gold_reasoning, answer=answer))
    

    # Shuffle data to ensure randomness
    random.shuffle(data)

    # Split data into 80% training and 20% evaluation
    split_index = int(0.8 * len(data))
    trainset = data[:split_index]
    devset = data[split_index:]

    trainset = [dspy.Example(**x).with_inputs("question") for x in trainset]
    devset = [dspy.Example(**x).with_inputs("question") for x in devset]
        
    program = CoT()
    zeroshot_optimized_program = optimize_prompt(program, trainset, devset)
    zeroshot_optimized_program.save(OPTIMIZER_PATH)

=======
ROOT_DIR = os.path.dirname(os.path.abspath(__file__))
OPTIMIZER_PATH = os.path.join(ROOT_DIR, "mipro_zeroshot_optimized_v2.json")
>>>>>>> b5f48102

PROMPT_KEYS = ["about_me", "context", "question"]

load_dotenv()
openai_key = os.getenv("OPENAI_API_KEY")

def validate_json(json_str: str) -> dict:
    try:
        prompt = json.loads(json_str)
    except json.JSONDecodeError:
        raise argparse.ArgumentTypeError("Invalid JSON string.")

    if not all(key in prompt for key in PROMPT_KEYS):
        raise argparse.ArgumentTypeError(f"Prompt must contain the following keys: {PROMPT_KEYS}")

    return prompt

def parse_args():
    parser = argparse.ArgumentParser(description="Optimize prompt with MIPROv2 optimizer.")
    parser.add_argument("--prompt", type=validate_json, required=True, 
                        help="The prompt to optimize.")
    return parser.parse_args()

def dspy_perdict():
    args = parse_args()
    prompt: dict = args.prompt
    
    if not Path(OPTIMIZER_PATH).exists():
        raise FileNotFoundError(f"Optimizer not found at {OPTIMIZER_PATH}")

    cot = CoT()
    cot.load(OPTIMIZER_PATH)

    question = prompt["about_me"] + " " + prompt["context"] + " " + prompt["question"]
    result = cot(question=question)

    prompt["reasoning"] = result.reasoning
    prompt["dspy_answer"] = result.answer
    prompt["question"] = prompt["question"] + f"\nYou can use the following expert answer as a reference {result.answer}, given the experts resoning is: {result.reasoning}" + "\nRecommend a stock in the following format:\n[Stock Recommendation]: <Stock Ticker>\n[Justification]: <Why this stock is a good choice>. Make sure that the recommendation is based on the context provided"

    print(json.dumps(prompt, indent=4))


def mock_dspy_perdict():
    args = parse_args()
    prompt: dict = args.prompt

    prompt["reasoning"] = "you should look at the news to answer this question"

    print(json.dumps(prompt, indent=4))

if __name__ == "__main__":
    OPTIMIZER_PATH = "mipro_zeroshot_optimized_v1.json"
    data_path = "modules/q_and_a_dataset_generator/data/filtered_training_data_based_on_stock_metric.json"
    train_dspy_optimizer(data_path)
    
    # test_cases = [
    # ("Tesla stock is a strong buy due to increasing EV demand and strong financials.",
    #  "Tesla is a good investment because of rising demand for electric cars and strong revenue."),
    
    # ("Investing in Apple is wise due to its strong earnings and innovative products.",
    #  "AAPL is a great long-term investment given its steady growth and leadership in technology."),
    
    # ("Bitcoin is highly volatile, making it a risky but potentially high-reward investment.",
    #  "Bitcoin is a safe asset with no volatility, making it risk-free."),
    
    # ("The S&P 500 is a good benchmark for diversified stock investments.",
    #  "The Federal Reserve sets interest rates to control inflation."),
    # ]
    
    # for i, (gold, pred) in enumerate(test_cases):
    #     print(f"Test Case {i+1}:")
    #     print(f"Gold Answer: {gold}")
    #     print(f"Predicted Answer: {pred}")
    #     print(f"Cosine Similarity: {our_metric(gold, pred):.2f}")
    
    
    # dspy_perdict()<|MERGE_RESOLUTION|>--- conflicted
+++ resolved
@@ -14,9 +14,6 @@
 
 lm = dspy.LM("openai/gpt-4o-mini")
 dspy.configure(lm=lm)
-
-<<<<<<< HEAD
-
 
 
 # Initialize embedding model once (to avoid redundant loading)
@@ -119,10 +116,8 @@
     zeroshot_optimized_program = optimize_prompt(program, trainset, devset)
     zeroshot_optimized_program.save(OPTIMIZER_PATH)
 
-=======
 ROOT_DIR = os.path.dirname(os.path.abspath(__file__))
 OPTIMIZER_PATH = os.path.join(ROOT_DIR, "mipro_zeroshot_optimized_v2.json")
->>>>>>> b5f48102
 
 PROMPT_KEYS = ["about_me", "context", "question"]
 
