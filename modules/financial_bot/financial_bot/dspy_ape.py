import argparse
import json
import os
from pathlib import Path

import dspy
from dotenv import load_dotenv
from train_dspy_optimizer import CoT

from dspy.datasets.gsm8k import GSM8K, gsm8k_metric

from sentence_transformers import SentenceTransformer, util


lm = dspy.LM("openai/gpt-4o-mini")
dspy.configure(lm=lm)

<<<<<<< HEAD



# Initialize embedding model once (to avoid redundant loading)
embedding_model = SentenceTransformer('all-MiniLM-L6-v2')

def our_metric(gold: str, pred: str, trace=None) -> float:
    """
    Calculates answer similarity using cosine similarity.

    Parameters:
    - gold (str): The expert-provided correct answer.
    - pred (str): The LLM-generated response.
    - trace (optional): Not used, but kept for compatibility.

    Returns:
    - float: Similarity score (0 to 1), where 1 means identical and 0 means completely different.
    """
    try:
        # Compute embeddings
        gold_embedding = embedding_model.encode(gold.answer, convert_to_tensor=True)
        pred_embedding = embedding_model.encode(pred.answer, convert_to_tensor=True)

        # Compute cosine similarity
        similarity_score = util.cos_sim(gold_embedding, pred_embedding).item()

        return float(similarity_score)  # Score between 0 and 1

    except Exception as e:
        print(f"Error in our_metric: {e}")
        return 0.0  # Default to 0 if error occurs


# Define or import evaluate function
def evaluate(program, devset):
    # Implement the evaluation logic here
    pass

class CoT(dspy.Module):
    def __init__(self):
        super().__init__()
        self.prog = dspy.ChainOfThought("question -> answer")

    def forward(self, question):
        return self.prog(question=question)
    
def optimize_prompt(program, trainset, devset):
    # Initialize optimizer
    teleprompter = MIPROv2(
        metric=our_metric,
        auto="light",  # Can choose between light, medium, and heavy optimization runs
    )

    # Optimize program
    print("Optimizing zero-shot program with MIPRO...")
    zeroshot_optimized_program = teleprompter.compile(
        program.deepcopy(),
        trainset=trainset,
        max_bootstrapped_demos=0, # ZERO FEW-SHOT EXAMPLES
        max_labeled_demos=0, # ZERO FEW-SHOT EXAMPLES
        requires_permission_to_run=False,
    )

    # # Evaluate optimized program
    # print("Evaluate optimized program...")
    # evaluate(zeroshot_optimized_program, devset=devset[:])
    
    return zeroshot_optimized_program

def train_dspy_optimizer(data_path):
    # Load data from JSON file
    with open(data_path, 'r') as f:
        json_data = json.load(f)

    # convert data to a list
    data = []

    
    # official_train.append(dict(question=question, gold_reasoning=gold_reasoning, answer=answer))
    for example in json_data:
        # question = example["about_me"].split("\n")[-1]  # Extracts the question
        question = example["about_me"] 
        gold_reasoning = example["context"]  # Context is treated as the reasoning
        answer = example["response"]  # The response is treated as the answer

        data.append(dict(question=question, gold_reasoning=gold_reasoning, answer=answer))
    

    # Shuffle data to ensure randomness
    random.shuffle(data)

    # Split data into 80% training and 20% evaluation
    split_index = int(0.8 * len(data))
    trainset = data[:split_index]
    devset = data[split_index:]

    trainset = [dspy.Example(**x).with_inputs("question") for x in trainset]
    devset = [dspy.Example(**x).with_inputs("question") for x in devset]
        
    program = CoT()
    zeroshot_optimized_program = optimize_prompt(program, trainset, devset)
    zeroshot_optimized_program.save(OPTIMIZER_PATH)

=======
ROOT_DIR = os.path.dirname(os.path.abspath(__file__))
OPTIMIZER_PATH = os.path.join(ROOT_DIR, "mipro_zeroshot_optimized_v0.json")
>>>>>>> 06aefab1

PROMPT_KEYS = ["about_me", "context", "question"]

load_dotenv()
openai_key = os.getenv("OPENAI_API_KEY")

def validate_json(json_str: str) -> dict:
    try:
        prompt = json.loads(json_str)
    except json.JSONDecodeError:
        raise argparse.ArgumentTypeError("Invalid JSON string.")

    if not all(key in prompt for key in PROMPT_KEYS):
        raise argparse.ArgumentTypeError(f"Prompt must contain the following keys: {PROMPT_KEYS}")

    return prompt

def parse_args():
    parser = argparse.ArgumentParser(description="Optimize prompt with MIPROv2 optimizer.")
    parser.add_argument("--prompt", type=validate_json, required=True, 
                        help="The prompt to optimize.")
    return parser.parse_args()

def dspy_perdict():
    args = parse_args()
    prompt: dict = args.prompt
    
    if not Path(OPTIMIZER_PATH).exists():
        raise FileNotFoundError(f"Optimizer not found at {OPTIMIZER_PATH}")

    cot = CoT()
    cot.load(OPTIMIZER_PATH)

    question = prompt["about_me"] + " " + prompt["context"] + " " + prompt["question"]
    result = cot(question=question)

    prompt["reasoning"] = result.reasoning
    prompt["dspy_answer"] = result.answer
    prompt["question"] = prompt["question"] + f"\nYou can use the following expert answer as a reference {result.answer}, given the experts resoning is: {result.reasoning}" + "\nRecommend a stock in the following format:\n[Stock Recommendation]: <Stock Ticker>\n[Justification]: <Why this stock is a good choice>. Make sure that the recommendation is based on the context provided"

    print(json.dumps(prompt, indent=4))


def mock_dspy_perdict():
    args = parse_args()
    prompt: dict = args.prompt

    prompt["reasoning"] = "you should look at the news to answer this question"

    print(json.dumps(prompt, indent=4))

if __name__ == "__main__":
<<<<<<< HEAD
    OPTIMIZER_PATH = "mipro_zeroshot_optimized_v1.json"
    data_path = "modules/q_and_a_dataset_generator/data/filtered_training_data_based_on_stock_metric.json"
    train_dspy_optimizer(data_path)
    
    # test_cases = [
    # ("Tesla stock is a strong buy due to increasing EV demand and strong financials.",
    #  "Tesla is a good investment because of rising demand for electric cars and strong revenue."),
    
    # ("Investing in Apple is wise due to its strong earnings and innovative products.",
    #  "AAPL is a great long-term investment given its steady growth and leadership in technology."),
    
    # ("Bitcoin is highly volatile, making it a risky but potentially high-reward investment.",
    #  "Bitcoin is a safe asset with no volatility, making it risk-free."),
    
    # ("The S&P 500 is a good benchmark for diversified stock investments.",
    #  "The Federal Reserve sets interest rates to control inflation."),
    # ]
    
    # for i, (gold, pred) in enumerate(test_cases):
    #     print(f"Test Case {i+1}:")
    #     print(f"Gold Answer: {gold}")
    #     print(f"Predicted Answer: {pred}")
    #     print(f"Cosine Similarity: {our_metric(gold, pred):.2f}")
=======
    dspy_perdict()
>>>>>>> 06aefab1
<|MERGE_RESOLUTION|>--- conflicted
+++ resolved
@@ -15,7 +15,6 @@
 lm = dspy.LM("openai/gpt-4o-mini")
 dspy.configure(lm=lm)
 
-<<<<<<< HEAD
 
 
 
@@ -119,10 +118,6 @@
     zeroshot_optimized_program = optimize_prompt(program, trainset, devset)
     zeroshot_optimized_program.save(OPTIMIZER_PATH)
 
-=======
-ROOT_DIR = os.path.dirname(os.path.abspath(__file__))
-OPTIMIZER_PATH = os.path.join(ROOT_DIR, "mipro_zeroshot_optimized_v0.json")
->>>>>>> 06aefab1
 
 PROMPT_KEYS = ["about_me", "context", "question"]
 
@@ -175,7 +170,6 @@
     print(json.dumps(prompt, indent=4))
 
 if __name__ == "__main__":
-<<<<<<< HEAD
     OPTIMIZER_PATH = "mipro_zeroshot_optimized_v1.json"
     data_path = "modules/q_and_a_dataset_generator/data/filtered_training_data_based_on_stock_metric.json"
     train_dspy_optimizer(data_path)
@@ -199,6 +193,6 @@
     #     print(f"Gold Answer: {gold}")
     #     print(f"Predicted Answer: {pred}")
     #     print(f"Cosine Similarity: {our_metric(gold, pred):.2f}")
-=======
-    dspy_perdict()
->>>>>>> 06aefab1
+    
+    
+    # dspy_perdict()